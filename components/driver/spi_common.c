--- conflicted
+++ resolved
@@ -55,12 +55,9 @@
 
 //Periph 1 is 'claimed' by SPI flash code.
 static atomic_bool spi_periph_claimed[SOC_SPI_PERIPH_NUM] = { ATOMIC_VAR_INIT(true), ATOMIC_VAR_INIT(false), ATOMIC_VAR_INIT(false),
-<<<<<<< HEAD
 #if SOC_SPI_PERIPH_NUM >= 4
         ATOMIC_VAR_INIT(false),
 #endif
-=======
->>>>>>> 16b300bd
 };
 static const char* spi_claiming_func[3] = {NULL, NULL, NULL};
 static uint8_t spi_dma_chan_enabled = 0;
@@ -104,15 +101,6 @@
 int spicommon_irqdma_source_for_host(spi_host_device_t host)
 {
     return spi_periph_signal[host].irq_dma;
-}
-
-<<<<<<< HEAD
-spi_dev_t *spicommon_hw_for_host(spi_host_device_t host)
-=======
-static inline uint32_t get_dma_periph(int dma_chan)
->>>>>>> 16b300bd
-{
-    return PERIPH_SPI_DMA_MODULE;
 }
 
 static inline uint32_t get_dma_periph(int dma_chan)
@@ -144,7 +132,7 @@
         spi_dma_chan_enabled |= DMA_CHANNEL_ENABLED(dma_chan);
         ret = true;
     }
-<<<<<<< HEAD
+
 #if CONFIG_IDF_TARGET_ESP32
     periph_module_enable(get_dma_periph(dma_chan));
 #elif CONFIG_IDF_TARGET_ESP32S2BETA
@@ -156,9 +144,6 @@
         periph_module_enable(PERIPH_SPI_SHARED_DMA_MODULE);
     }
 #endif
-=======
-    periph_module_enable(get_dma_periph(dma_chan));
->>>>>>> 16b300bd
     portEXIT_CRITICAL(&spi_dma_spinlock);
 
     return ret;
@@ -290,7 +275,6 @@
         ESP_LOGD(SPI_TAG, "SPI%d use iomux pins.", host+1);
         if (bus_config->mosi_io_num >= 0) {
             gpio_iomux_in(bus_config->mosi_io_num, spi_periph_signal[host].spid_in);
-<<<<<<< HEAD
 #if CONFIG_IDF_TARGET_ESP32
             gpio_iomux_out(bus_config->mosi_io_num, spi_periph_signal[host].func, false);
 #elif CONFIG_IDF_TARGET_ESP32S2BETA
@@ -328,25 +312,6 @@
 #elif CONFIG_IDF_TARGET_ESP32S2BETA
             gpio_iomux_out(bus_config->sclk_io_num, spi_periph_signal[host].func, false);
 #endif
-=======
-            gpio_iomux_out(bus_config->mosi_io_num, spi_periph_signal[host].func, false);
-        }
-        if (bus_config->miso_io_num >= 0) {
-            gpio_iomux_in(bus_config->miso_io_num, spi_periph_signal[host].spiq_in);
-            gpio_iomux_out(bus_config->miso_io_num, spi_periph_signal[host].func, false);
-        }
-        if (bus_config->quadwp_io_num >= 0) {
-            gpio_iomux_in(bus_config->quadwp_io_num, spi_periph_signal[host].spiwp_in);
-            gpio_iomux_out(bus_config->quadwp_io_num, spi_periph_signal[host].func, false);
-        }
-        if (bus_config->quadhd_io_num >= 0) {
-            gpio_iomux_in(bus_config->quadhd_io_num, spi_periph_signal[host].spihd_in);
-            gpio_iomux_out(bus_config->quadhd_io_num, spi_periph_signal[host].func, false);
-        }
-        if (bus_config->sclk_io_num >= 0) {
-            gpio_iomux_in(bus_config->sclk_io_num, spi_periph_signal[host].spiclk_in);
-            gpio_iomux_out(bus_config->sclk_io_num, spi_periph_signal[host].func, false);
->>>>>>> 16b300bd
         }
         temp_flag |= SPICOMMON_BUSFLAG_IOMUX_PINS;
     } else {
@@ -445,15 +410,11 @@
     if (!force_gpio_matrix && cs_io_num == spi_periph_signal[host].spics0_iomux_pin && cs_num == 0) {
         //The cs0s for all SPI peripherals map to pin mux source 1, so we use that instead of a define.
         gpio_iomux_in(cs_io_num, spi_periph_signal[host].spics_in);
-<<<<<<< HEAD
 #if CONFIG_IDF_TARGET_ESP32
         gpio_iomux_out(cs_io_num, spi_periph_signal[host].func, false);
 #elif CONFIG_IDF_TARGET_ESP32S2BETA
         gpio_iomux_out(cs_io_num, spi_periph_signal[host].func, false);
 #endif
-=======
-        gpio_iomux_out(cs_io_num, spi_periph_signal[host].func, false);
->>>>>>> 16b300bd
     } else {
         //Use GPIO matrix
         if (GPIO_IS_VALID_OUTPUT_GPIO(cs_io_num)) {
