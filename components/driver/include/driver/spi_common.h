// Copyright 2010-2019 Espressif Systems (Shanghai) PTE LTD
//
// Licensed under the Apache License, Version 2.0 (the "License");
// you may not use this file except in compliance with the License.
// You may obtain a copy of the License at
//
//     http://www.apache.org/licenses/LICENSE-2.0
//
// Unless required by applicable law or agreed to in writing, software
// distributed under the License is distributed on an "AS IS" BASIS,
// WITHOUT WARRANTIES OR CONDITIONS OF ANY KIND, either express or implied.
// See the License for the specific language governing permissions and
// limitations under the License.

#pragma once

#include <stdint.h>
#include <stdbool.h>
#include "esp_err.h"
#include "soc/lldesc.h"
#include "soc/spi_periph.h"
#include "hal/spi_types.h"
#include "sdkconfig.h"

#ifdef __cplusplus
extern "C"
{
#endif

//Maximum amount of bytes that can be put in one DMA descriptor
#define SPI_MAX_DMA_LEN (4096-4)

/**
 * Transform unsigned integer of length <= 32 bits to the format which can be
 * sent by the SPI driver directly.
 *
 * E.g. to send 9 bits of data, you can:
 *
 *      uint16_t data = SPI_SWAP_DATA_TX(0x145, 9);
 *
 * Then points tx_buffer to ``&data``.
 *
 * @param DATA Data to be sent, can be uint8_t, uint16_t or uint32_t.
 * @param LEN Length of data to be sent, since the SPI peripheral sends from
 *      the MSB, this helps to shift the data to the MSB.
 */
#define SPI_SWAP_DATA_TX(DATA, LEN) __builtin_bswap32((uint32_t)(DATA)<<(32-(LEN)))

/**
 * Transform received data of length <= 32 bits to the format of an unsigned integer.
 *
 * E.g. to transform the data of 15 bits placed in a 4-byte array to integer:
 *
 *      uint16_t data = SPI_SWAP_DATA_RX(*(uint32_t*)t->rx_data, 15);
 *
 * @param DATA Data to be rearranged, can be uint8_t, uint16_t or uint32_t.
 * @param LEN Length of data received, since the SPI peripheral writes from
 *      the MSB, this helps to shift the data to the LSB.
 */
#define SPI_SWAP_DATA_RX(DATA, LEN) (__builtin_bswap32(DATA)>>(32-(LEN)))

#define SPICOMMON_BUSFLAG_SLAVE         0          ///< Initialize I/O in slave mode
#define SPICOMMON_BUSFLAG_MASTER        (1<<0)     ///< Initialize I/O in master mode
#define SPICOMMON_BUSFLAG_IOMUX_PINS    (1<<1)     ///< Check using iomux pins. Or indicates the pins are configured through the IO mux rather than GPIO matrix.
#define SPICOMMON_BUSFLAG_SCLK          (1<<2)     ///< Check existing of SCLK pin. Or indicates CLK line initialized.
#define SPICOMMON_BUSFLAG_MISO          (1<<3)     ///< Check existing of MISO pin. Or indicates MISO line initialized.
#define SPICOMMON_BUSFLAG_MOSI          (1<<4)     ///< Check existing of MOSI pin. Or indicates CLK line initialized.
#define SPICOMMON_BUSFLAG_DUAL          (1<<5)     ///< Check MOSI and MISO pins can output. Or indicates bus able to work under DIO mode.
#define SPICOMMON_BUSFLAG_WPHD          (1<<6)     ///< Check existing of WP and HD pins. Or indicates WP & HD pins initialized.
#define SPICOMMON_BUSFLAG_QUAD          (SPICOMMON_BUSFLAG_DUAL|SPICOMMON_BUSFLAG_WPHD)     ///< Check existing of MOSI/MISO/WP/HD pins as output. Or indicates bus able to work under QIO mode.

#define SPICOMMON_BUSFLAG_NATIVE_PINS   SPICOMMON_BUSFLAG_IOMUX_PINS


/**
 * @brief This is a configuration structure for a SPI bus.
 *
 * You can use this structure to specify the GPIO pins of the bus. Normally, the driver will use the
 * GPIO matrix to route the signals. An exception is made when all signals either can be routed through
 * the IO_MUX or are -1. In that case, the IO_MUX is used, allowing for >40MHz speeds.
 *
 * @note Be advised that the slave driver does not use the quadwp/quadhd lines and fields in spi_bus_config_t refering to these lines will be ignored and can thus safely be left uninitialized.
 */
typedef struct {
    int mosi_io_num;                ///< GPIO pin for Master Out Slave In (=spi_d) signal, or -1 if not used.
    int miso_io_num;                ///< GPIO pin for Master In Slave Out (=spi_q) signal, or -1 if not used.
    int sclk_io_num;                ///< GPIO pin for Spi CLocK signal, or -1 if not used.
    int quadwp_io_num;              ///< GPIO pin for WP (Write Protect) signal which is used as D2 in 4-bit communication modes, or -1 if not used.
    int quadhd_io_num;              ///< GPIO pin for HD (HolD) signal which is used as D3 in 4-bit communication modes, or -1 if not used.
    int max_transfer_sz;            ///< Maximum transfer size, in bytes. Defaults to 4094 if 0.
    uint32_t flags;                 ///< Abilities of bus to be checked by the driver. Or-ed value of ``SPICOMMON_BUSFLAG_*`` flags.
    int intr_flags;    /**< Interrupt flag for the bus to set the priority, and IRAM attribute, see
                         *  ``esp_intr_alloc.h``. Note that the EDGE, INTRDISABLED attribute are ignored
                         *  by the driver. Note that if ESP_INTR_FLAG_IRAM is set, ALL the callbacks of
                         *  the driver, and their callee functions, should be put in the IRAM.
                         */
} spi_bus_config_t;


/**
 * @brief Initialize a SPI bus
 *
 * @warning For now, only supports HSPI and VSPI.
 *
 * @param host SPI peripheral that controls this bus
 * @param bus_config Pointer to a spi_bus_config_t struct specifying how the host should be initialized
 * @param dma_chan Either channel 1 or 2, or 0 in the case when no DMA is required. Selecting a DMA channel
 *                 for a SPI bus allows transfers on the bus to have sizes only limited by the amount of
 *                 internal memory. Selecting no DMA channel (by passing the value 0) limits the amount of
 *                 bytes transfered to a maximum of 64. Set to 0 if only the SPI flash uses
 *                 this bus.
 *
 * @warning If a DMA channel is selected, any transmit and receive buffer used should be allocated in
 *          DMA-capable memory.
 *
 * @warning The ISR of SPI is always executed on the core which calls this
 *          function. Never starve the ISR on this core or the SPI transactions will not
 *          be handled.
 *
 * @return
 *         - ESP_ERR_INVALID_ARG   if configuration is invalid
 *         - ESP_ERR_INVALID_STATE if host already is in use
 *         - ESP_ERR_NO_MEM        if out of memory
 *         - ESP_OK                on success
 */
esp_err_t spi_bus_initialize(spi_host_device_t host, const spi_bus_config_t *bus_config, int dma_chan);

/**
 * @brief Free a SPI bus
 *
 * @warning In order for this to succeed, all devices have to be removed first.
 *
 * @param host SPI peripheral to free
 * @return
 *         - ESP_ERR_INVALID_ARG   if parameter is invalid
 *         - ESP_ERR_INVALID_STATE if not all devices on the bus are freed
 *         - ESP_OK                on success
 */
esp_err_t spi_bus_free(spi_host_device_t host);


<<<<<<< HEAD
/** @cond */    //Doxygen command to hide deprecated function (or non-public) from API Reference

/**
 * @brief Try to claim a SPI peripheral
 *
 * Call this if your driver wants to manage a SPI peripheral.
 *
 * @param host Peripheral to claim
 * @param source The caller indentification string.
 *
 * @note This public API is deprecated.
 *
 * @return True if peripheral is claimed successfully; false if peripheral already is claimed.
 */
bool spicommon_periph_claim(spi_host_device_t host, const char* source);

/**
 * @brief Check whether the spi periph is in use.
 *
 * @param host Peripheral to check.
 *
 * @note This public API is deprecated.
 *
 * @return True if in use, otherwise false.
 */
bool spicommon_periph_in_use(spi_host_device_t host);

/**
 * @brief Return the SPI peripheral so another driver can claim it.
 *
 * @param host Peripheral to return
 *
 * @note This public API is deprecated.
 *
 * @return True if peripheral is returned successfully; false if peripheral was free to claim already.
 */
bool spicommon_periph_free(spi_host_device_t host);

/**
 * @brief Try to claim a SPI DMA channel
 *
 *  Call this if your driver wants to use SPI with a DMA channnel.
 *
 * @param dma_chan channel to claim
 *
 * @note This public API is deprecated.
 *
 * @return True if success; false otherwise.
 */
bool spicommon_dma_chan_claim(int dma_chan);

/**
 * @brief Check whether the spi DMA channel is in use.
 *
 * @param dma_chan DMA channel to check.
 *
 * @note This public API is deprecated.
 *
 * @return True if in use, otherwise false.
 */
bool spicommon_dma_chan_in_use(int dma_chan);

/**
 * @brief Return the SPI DMA channel so other driver can claim it, or just to power down DMA.
 *
 * @param dma_chan channel to return
 *
 * @note This public API is deprecated.
 *
 * @return True if success; false otherwise.
 */
bool spicommon_dma_chan_free(int dma_chan);

/// @note macros deprecated from public API
#define SPICOMMON_BUSFLAG_SLAVE         0          ///< Initialize I/O in slave mode
#define SPICOMMON_BUSFLAG_MASTER        (1<<0)     ///< Initialize I/O in master mode
#define SPICOMMON_BUSFLAG_IOMUX_PINS    (1<<1)     ///< Check using iomux pins. Or indicates the pins are configured through the IO mux rather than GPIO matrix.
#define SPICOMMON_BUSFLAG_SCLK          (1<<2)     ///< Check existing of SCLK pin. Or indicates CLK line initialized.
#define SPICOMMON_BUSFLAG_MISO          (1<<3)     ///< Check existing of MISO pin. Or indicates MISO line initialized.
#define SPICOMMON_BUSFLAG_MOSI          (1<<4)     ///< Check existing of MOSI pin. Or indicates CLK line initialized.
#define SPICOMMON_BUSFLAG_DUAL          (1<<5)     ///< Check MOSI and MISO pins can output. Or indicates bus able to work under DIO mode.
#define SPICOMMON_BUSFLAG_WPHD          (1<<6)     ///< Check existing of WP and HD pins. Or indicates WP & HD pins initialized.
#define SPICOMMON_BUSFLAG_QUAD          (SPICOMMON_BUSFLAG_DUAL|SPICOMMON_BUSFLAG_WPHD)     ///< Check existing of MOSI/MISO/WP/HD pins as output. Or indicates bus able to work under QIO mode.

#define SPICOMMON_BUSFLAG_NATIVE_PINS   SPICOMMON_BUSFLAG_IOMUX_PINS


/**
 * @brief Connect a SPI peripheral to GPIO pins
 *
 * This routine is used to connect a SPI peripheral to the IO-pads and DMA channel given in
 * the arguments. Depending on the IO-pads requested, the routing is done either using the
 * IO_mux or using the GPIO matrix.
 *
 * @note This public API is deprecated. Please call ``spi_bus_initialize`` for master
 *       bus initialization and ``spi_slave_initialize`` for slave initialization.
 *
 * @param host SPI peripheral to be routed
 * @param bus_config Pointer to a spi_bus_config struct detailing the GPIO pins
 * @param dma_chan DMA-channel (1 or 2) to use, or 0 for no DMA.
 * @param flags Combination of SPICOMMON_BUSFLAG_* flags, set to ensure the pins set are capable with some functions:
 *              - ``SPICOMMON_BUSFLAG_MASTER``: Initialize I/O in master mode
 *              - ``SPICOMMON_BUSFLAG_SLAVE``: Initialize I/O in slave mode
 *              - ``SPICOMMON_BUSFLAG_IOMUX_PINS``: Pins set should match the iomux pins of the controller.
 *              - ``SPICOMMON_BUSFLAG_SCLK``, ``SPICOMMON_BUSFLAG_MISO``, ``SPICOMMON_BUSFLAG_MOSI``:
 *                  Make sure SCLK/MISO/MOSI is/are set to a valid GPIO. Also check output capability according to the mode.
 *              - ``SPICOMMON_BUSFLAG_DUAL``: Make sure both MISO and MOSI are output capable so that DIO mode is capable.
 *              - ``SPICOMMON_BUSFLAG_WPHD`` Make sure WP and HD are set to valid output GPIOs.
 *              - ``SPICOMMON_BUSFLAG_QUAD``: Combination of ``SPICOMMON_BUSFLAG_DUAL`` and ``SPICOMMON_BUSFLAG_WPHD``.
 * @param[out] flags_o A SPICOMMON_BUSFLAG_* flag combination of bus abilities will be written to this address.
 *              Leave to NULL if not needed.
 *              - ``SPICOMMON_BUSFLAG_IOMUX_PINS``: The bus is connected to iomux pins.
 *              - ``SPICOMMON_BUSFLAG_SCLK``, ``SPICOMMON_BUSFLAG_MISO``, ``SPICOMMON_BUSFLAG_MOSI``: The bus has
 *                  CLK/MISO/MOSI connected.
 *              - ``SPICOMMON_BUSFLAG_DUAL``: The bus is capable with DIO mode.
 *              - ``SPICOMMON_BUSFLAG_WPHD`` The bus has WP and HD connected.
 *              - ``SPICOMMON_BUSFLAG_QUAD``: Combination of ``SPICOMMON_BUSFLAG_DUAL`` and ``SPICOMMON_BUSFLAG_WPHD``.
 * @return
 *         - ESP_ERR_INVALID_ARG   if parameter is invalid
 *         - ESP_OK                on success
 */
esp_err_t spicommon_bus_initialize_io(spi_host_device_t host, const spi_bus_config_t *bus_config, int dma_chan, uint32_t flags, uint32_t *flags_o);

/**
 * @brief Free the IO used by a SPI peripheral
 *
 * @note This public API is deprecated. Please call ``spi_bus_free`` for master
 *       bus deinitialization and ``spi_slave_free`` for slave deinitialization.
 *
 * @param bus_cfg Bus config struct which defines which pins to be used.
 *
 * @return
 *         - ESP_ERR_INVALID_ARG   if parameter is invalid
 *         - ESP_OK                on success
 */
esp_err_t spicommon_bus_free_io_cfg(const spi_bus_config_t *bus_cfg);

/**
 * @brief Initialize a Chip Select pin for a specific SPI peripheral
 *
 * @note This public API is deprecated. Please call corresponding device initialization
 *       functions.
 *
 * @param host SPI peripheral
 * @param cs_io_num GPIO pin to route
 * @param cs_num CS id to route
 * @param force_gpio_matrix If true, CS will always be routed through the GPIO matrix. If false,
 *                          if the GPIO number allows it, the routing will happen through the IO_mux.
 */
void spicommon_cs_initialize(spi_host_device_t host, int cs_io_num, int cs_num, int force_gpio_matrix);

/**
 * @brief Free a chip select line
 *
 * @param cs_gpio_num CS gpio num to free
 *
 * @note This public API is deprecated.
 */
void spicommon_cs_free_io(int cs_gpio_num);

/**
 * @brief Check whether all pins used by a host are through IOMUX.
 *
 * @param host SPI peripheral
 *
 * @note This public API is deprecated.
 *
 * @return false if any pins are through the GPIO matrix, otherwise true.
 */
bool spicommon_bus_using_iomux(spi_host_device_t host);

/**
 * @brief Check whether all pins used by a host are through IOMUX.
 *
 * @param host SPI peripheral
 *
 * @note This public API is deprecated.
 *
 * @return false if any pins are through the GPIO matrix, otherwise true.
 */
bool spicommon_bus_using_iomux(spi_host_device_t host);

/**
 * @brief Get the IRQ source for a specific SPI host
 *
 * @param host The SPI host
 *
 * @note This public API is deprecated.
 *
 * @return The hosts IRQ source
 */
int spicommon_irqsource_for_host(spi_host_device_t host);

/**
 * @brief Get the IRQ source for a specific SPI DMA
 *
 * @param host The SPI host
 *
 * @note This public API is deprecated.
 *
 * @return The hosts IRQ source
 */
int spicommon_irqdma_source_for_host(spi_host_device_t host);

/**
 * @brief Get the IRQ source for a specific SPI DMA
 *
 * @param host The SPI host
 *
 * @return The hosts IRQ source
 */
int spicommon_irqdma_source_for_host(spi_host_device_t host);

/**
 * Callback, to be called when a DMA engine reset is completed
*/
typedef void(*dmaworkaround_cb_t)(void *arg);


/**
 * @brief Request a reset for a certain DMA channel
 *
 * @note In some (well-defined) cases in the ESP32 (at least rev v.0 and v.1), a SPI DMA channel will get confused. This can be remedied
 * by resetting the SPI DMA hardware in case this happens. Unfortunately, the reset knob used for thsi will reset _both_ DMA channels, and
 * as such can only done safely when both DMA channels are idle. These functions coordinate this.
 *
 * Essentially, when a reset is needed, a driver can request this using spicommon_dmaworkaround_req_reset. This is supposed to be called
 * with an user-supplied function as an argument. If both DMA channels are idle, this call will reset the DMA subsystem and return true.
 * If the other DMA channel is still busy, it will return false; as soon as the other DMA channel is done, however, it will reset the
 * DMA subsystem and call the callback. The callback is then supposed to be used to continue the SPI drivers activity.
 *
 * @param dmachan DMA channel associated with the SPI host that needs a reset
 * @param cb Callback to call in case DMA channel cannot be reset immediately
 * @param arg Argument to the callback
 *
 * @note This public API is deprecated.
 *
 * @return True when a DMA reset could be executed immediately. False when it could not; in this
 *         case the callback will be called with the specified argument when the logic can execute
 *         a reset, after that reset.
 */
bool spicommon_dmaworkaround_req_reset(int dmachan, dmaworkaround_cb_t cb, void *arg);


/**
 * @brief Check if a DMA reset is requested but has not completed yet
 *
 * @note This public API is deprecated.
 *
 * @return True when a DMA reset is requested but hasn't completed yet. False otherwise.
 */
bool spicommon_dmaworkaround_reset_in_progress(void);


/**
 * @brief Mark a DMA channel as idle.
 *
 * A call to this function tells the workaround logic that this channel will
 * not be affected by a global SPI DMA reset.
 *
 * @note This public API is deprecated.
 */
void spicommon_dmaworkaround_idle(int dmachan);

/**
 * @brief Mark a DMA channel as active.
 *
 * A call to this function tells the workaround logic that this channel will
 * be affected by a global SPI DMA reset, and a reset like that should not be attempted.
 *
 * @note This public API is deprecated.
 */
void spicommon_dmaworkaround_transfer_active(int dmachan);

/** @endcond */

=======
>>>>>>> 7e3676f3
#ifdef __cplusplus
}
#endif<|MERGE_RESOLUTION|>--- conflicted
+++ resolved
@@ -138,286 +138,6 @@
  */
 esp_err_t spi_bus_free(spi_host_device_t host);
 
-
-<<<<<<< HEAD
-/** @cond */    //Doxygen command to hide deprecated function (or non-public) from API Reference
-
-/**
- * @brief Try to claim a SPI peripheral
- *
- * Call this if your driver wants to manage a SPI peripheral.
- *
- * @param host Peripheral to claim
- * @param source The caller indentification string.
- *
- * @note This public API is deprecated.
- *
- * @return True if peripheral is claimed successfully; false if peripheral already is claimed.
- */
-bool spicommon_periph_claim(spi_host_device_t host, const char* source);
-
-/**
- * @brief Check whether the spi periph is in use.
- *
- * @param host Peripheral to check.
- *
- * @note This public API is deprecated.
- *
- * @return True if in use, otherwise false.
- */
-bool spicommon_periph_in_use(spi_host_device_t host);
-
-/**
- * @brief Return the SPI peripheral so another driver can claim it.
- *
- * @param host Peripheral to return
- *
- * @note This public API is deprecated.
- *
- * @return True if peripheral is returned successfully; false if peripheral was free to claim already.
- */
-bool spicommon_periph_free(spi_host_device_t host);
-
-/**
- * @brief Try to claim a SPI DMA channel
- *
- *  Call this if your driver wants to use SPI with a DMA channnel.
- *
- * @param dma_chan channel to claim
- *
- * @note This public API is deprecated.
- *
- * @return True if success; false otherwise.
- */
-bool spicommon_dma_chan_claim(int dma_chan);
-
-/**
- * @brief Check whether the spi DMA channel is in use.
- *
- * @param dma_chan DMA channel to check.
- *
- * @note This public API is deprecated.
- *
- * @return True if in use, otherwise false.
- */
-bool spicommon_dma_chan_in_use(int dma_chan);
-
-/**
- * @brief Return the SPI DMA channel so other driver can claim it, or just to power down DMA.
- *
- * @param dma_chan channel to return
- *
- * @note This public API is deprecated.
- *
- * @return True if success; false otherwise.
- */
-bool spicommon_dma_chan_free(int dma_chan);
-
-/// @note macros deprecated from public API
-#define SPICOMMON_BUSFLAG_SLAVE         0          ///< Initialize I/O in slave mode
-#define SPICOMMON_BUSFLAG_MASTER        (1<<0)     ///< Initialize I/O in master mode
-#define SPICOMMON_BUSFLAG_IOMUX_PINS    (1<<1)     ///< Check using iomux pins. Or indicates the pins are configured through the IO mux rather than GPIO matrix.
-#define SPICOMMON_BUSFLAG_SCLK          (1<<2)     ///< Check existing of SCLK pin. Or indicates CLK line initialized.
-#define SPICOMMON_BUSFLAG_MISO          (1<<3)     ///< Check existing of MISO pin. Or indicates MISO line initialized.
-#define SPICOMMON_BUSFLAG_MOSI          (1<<4)     ///< Check existing of MOSI pin. Or indicates CLK line initialized.
-#define SPICOMMON_BUSFLAG_DUAL          (1<<5)     ///< Check MOSI and MISO pins can output. Or indicates bus able to work under DIO mode.
-#define SPICOMMON_BUSFLAG_WPHD          (1<<6)     ///< Check existing of WP and HD pins. Or indicates WP & HD pins initialized.
-#define SPICOMMON_BUSFLAG_QUAD          (SPICOMMON_BUSFLAG_DUAL|SPICOMMON_BUSFLAG_WPHD)     ///< Check existing of MOSI/MISO/WP/HD pins as output. Or indicates bus able to work under QIO mode.
-
-#define SPICOMMON_BUSFLAG_NATIVE_PINS   SPICOMMON_BUSFLAG_IOMUX_PINS
-
-
-/**
- * @brief Connect a SPI peripheral to GPIO pins
- *
- * This routine is used to connect a SPI peripheral to the IO-pads and DMA channel given in
- * the arguments. Depending on the IO-pads requested, the routing is done either using the
- * IO_mux or using the GPIO matrix.
- *
- * @note This public API is deprecated. Please call ``spi_bus_initialize`` for master
- *       bus initialization and ``spi_slave_initialize`` for slave initialization.
- *
- * @param host SPI peripheral to be routed
- * @param bus_config Pointer to a spi_bus_config struct detailing the GPIO pins
- * @param dma_chan DMA-channel (1 or 2) to use, or 0 for no DMA.
- * @param flags Combination of SPICOMMON_BUSFLAG_* flags, set to ensure the pins set are capable with some functions:
- *              - ``SPICOMMON_BUSFLAG_MASTER``: Initialize I/O in master mode
- *              - ``SPICOMMON_BUSFLAG_SLAVE``: Initialize I/O in slave mode
- *              - ``SPICOMMON_BUSFLAG_IOMUX_PINS``: Pins set should match the iomux pins of the controller.
- *              - ``SPICOMMON_BUSFLAG_SCLK``, ``SPICOMMON_BUSFLAG_MISO``, ``SPICOMMON_BUSFLAG_MOSI``:
- *                  Make sure SCLK/MISO/MOSI is/are set to a valid GPIO. Also check output capability according to the mode.
- *              - ``SPICOMMON_BUSFLAG_DUAL``: Make sure both MISO and MOSI are output capable so that DIO mode is capable.
- *              - ``SPICOMMON_BUSFLAG_WPHD`` Make sure WP and HD are set to valid output GPIOs.
- *              - ``SPICOMMON_BUSFLAG_QUAD``: Combination of ``SPICOMMON_BUSFLAG_DUAL`` and ``SPICOMMON_BUSFLAG_WPHD``.
- * @param[out] flags_o A SPICOMMON_BUSFLAG_* flag combination of bus abilities will be written to this address.
- *              Leave to NULL if not needed.
- *              - ``SPICOMMON_BUSFLAG_IOMUX_PINS``: The bus is connected to iomux pins.
- *              - ``SPICOMMON_BUSFLAG_SCLK``, ``SPICOMMON_BUSFLAG_MISO``, ``SPICOMMON_BUSFLAG_MOSI``: The bus has
- *                  CLK/MISO/MOSI connected.
- *              - ``SPICOMMON_BUSFLAG_DUAL``: The bus is capable with DIO mode.
- *              - ``SPICOMMON_BUSFLAG_WPHD`` The bus has WP and HD connected.
- *              - ``SPICOMMON_BUSFLAG_QUAD``: Combination of ``SPICOMMON_BUSFLAG_DUAL`` and ``SPICOMMON_BUSFLAG_WPHD``.
- * @return
- *         - ESP_ERR_INVALID_ARG   if parameter is invalid
- *         - ESP_OK                on success
- */
-esp_err_t spicommon_bus_initialize_io(spi_host_device_t host, const spi_bus_config_t *bus_config, int dma_chan, uint32_t flags, uint32_t *flags_o);
-
-/**
- * @brief Free the IO used by a SPI peripheral
- *
- * @note This public API is deprecated. Please call ``spi_bus_free`` for master
- *       bus deinitialization and ``spi_slave_free`` for slave deinitialization.
- *
- * @param bus_cfg Bus config struct which defines which pins to be used.
- *
- * @return
- *         - ESP_ERR_INVALID_ARG   if parameter is invalid
- *         - ESP_OK                on success
- */
-esp_err_t spicommon_bus_free_io_cfg(const spi_bus_config_t *bus_cfg);
-
-/**
- * @brief Initialize a Chip Select pin for a specific SPI peripheral
- *
- * @note This public API is deprecated. Please call corresponding device initialization
- *       functions.
- *
- * @param host SPI peripheral
- * @param cs_io_num GPIO pin to route
- * @param cs_num CS id to route
- * @param force_gpio_matrix If true, CS will always be routed through the GPIO matrix. If false,
- *                          if the GPIO number allows it, the routing will happen through the IO_mux.
- */
-void spicommon_cs_initialize(spi_host_device_t host, int cs_io_num, int cs_num, int force_gpio_matrix);
-
-/**
- * @brief Free a chip select line
- *
- * @param cs_gpio_num CS gpio num to free
- *
- * @note This public API is deprecated.
- */
-void spicommon_cs_free_io(int cs_gpio_num);
-
-/**
- * @brief Check whether all pins used by a host are through IOMUX.
- *
- * @param host SPI peripheral
- *
- * @note This public API is deprecated.
- *
- * @return false if any pins are through the GPIO matrix, otherwise true.
- */
-bool spicommon_bus_using_iomux(spi_host_device_t host);
-
-/**
- * @brief Check whether all pins used by a host are through IOMUX.
- *
- * @param host SPI peripheral
- *
- * @note This public API is deprecated.
- *
- * @return false if any pins are through the GPIO matrix, otherwise true.
- */
-bool spicommon_bus_using_iomux(spi_host_device_t host);
-
-/**
- * @brief Get the IRQ source for a specific SPI host
- *
- * @param host The SPI host
- *
- * @note This public API is deprecated.
- *
- * @return The hosts IRQ source
- */
-int spicommon_irqsource_for_host(spi_host_device_t host);
-
-/**
- * @brief Get the IRQ source for a specific SPI DMA
- *
- * @param host The SPI host
- *
- * @note This public API is deprecated.
- *
- * @return The hosts IRQ source
- */
-int spicommon_irqdma_source_for_host(spi_host_device_t host);
-
-/**
- * @brief Get the IRQ source for a specific SPI DMA
- *
- * @param host The SPI host
- *
- * @return The hosts IRQ source
- */
-int spicommon_irqdma_source_for_host(spi_host_device_t host);
-
-/**
- * Callback, to be called when a DMA engine reset is completed
-*/
-typedef void(*dmaworkaround_cb_t)(void *arg);
-
-
-/**
- * @brief Request a reset for a certain DMA channel
- *
- * @note In some (well-defined) cases in the ESP32 (at least rev v.0 and v.1), a SPI DMA channel will get confused. This can be remedied
- * by resetting the SPI DMA hardware in case this happens. Unfortunately, the reset knob used for thsi will reset _both_ DMA channels, and
- * as such can only done safely when both DMA channels are idle. These functions coordinate this.
- *
- * Essentially, when a reset is needed, a driver can request this using spicommon_dmaworkaround_req_reset. This is supposed to be called
- * with an user-supplied function as an argument. If both DMA channels are idle, this call will reset the DMA subsystem and return true.
- * If the other DMA channel is still busy, it will return false; as soon as the other DMA channel is done, however, it will reset the
- * DMA subsystem and call the callback. The callback is then supposed to be used to continue the SPI drivers activity.
- *
- * @param dmachan DMA channel associated with the SPI host that needs a reset
- * @param cb Callback to call in case DMA channel cannot be reset immediately
- * @param arg Argument to the callback
- *
- * @note This public API is deprecated.
- *
- * @return True when a DMA reset could be executed immediately. False when it could not; in this
- *         case the callback will be called with the specified argument when the logic can execute
- *         a reset, after that reset.
- */
-bool spicommon_dmaworkaround_req_reset(int dmachan, dmaworkaround_cb_t cb, void *arg);
-
-
-/**
- * @brief Check if a DMA reset is requested but has not completed yet
- *
- * @note This public API is deprecated.
- *
- * @return True when a DMA reset is requested but hasn't completed yet. False otherwise.
- */
-bool spicommon_dmaworkaround_reset_in_progress(void);
-
-
-/**
- * @brief Mark a DMA channel as idle.
- *
- * A call to this function tells the workaround logic that this channel will
- * not be affected by a global SPI DMA reset.
- *
- * @note This public API is deprecated.
- */
-void spicommon_dmaworkaround_idle(int dmachan);
-
-/**
- * @brief Mark a DMA channel as active.
- *
- * A call to this function tells the workaround logic that this channel will
- * be affected by a global SPI DMA reset, and a reset like that should not be attempted.
- *
- * @note This public API is deprecated.
- */
-void spicommon_dmaworkaround_transfer_active(int dmachan);
-
-/** @endcond */
-
-=======
->>>>>>> 7e3676f3
 #ifdef __cplusplus
 }
 #endif